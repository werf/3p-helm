--- conflicted
+++ resolved
@@ -119,11 +119,8 @@
 					instClient.SubNotes = client.SubNotes
 					instClient.Description = client.Description
 					instClient.DependencyUpdate = client.DependencyUpdate
-<<<<<<< HEAD
 					instClient.Labels = client.Labels
-=======
 					instClient.EnableDNS = client.EnableDNS
->>>>>>> 15cf36d2
 
 					rel, err := runInstall(args, instClient, valueOpts, out)
 					if err != nil {

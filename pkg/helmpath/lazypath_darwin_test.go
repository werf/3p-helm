// Copyright The Helm Authors.
// Licensed under the Apache License, Version 2.0 (the "License");
// you may not use this file except in compliance with the License.
// You may obtain a copy of the License at

// http://www.apache.org/licenses/LICENSE-2.0

// Unless required by applicable law or agreed to in writing, software
// distributed under the License is distributed on an "AS IS" BASIS,
// WITHOUT WARRANTIES OR CONDITIONS OF ANY KIND, either express or implied.
// See the License for the specific language governing permissions and
// limitations under the License.

// +build darwin

package helmpath

import (
	"os"
	"path/filepath"
	"testing"

<<<<<<< HEAD
	"helm.sh/helm/pkg/helmpath/xdg"

=======
>>>>>>> ca4cef7e
	"k8s.io/client-go/util/homedir"

	"helm.sh/helm/pkg/helmpath/xdg"
)

const (
	appName  = "helm"
	testFile = "test.txt"
	lazy     = lazypath(appName)
)

func TestDataPath(t *testing.T) {
	os.Unsetenv(xdg.DataHomeEnvVar)

	expected := filepath.Join(homedir.HomeDir(), "Library", appName, testFile)

	if lazy.dataPath(testFile) != expected {
		t.Errorf("expected '%s', got '%s'", expected, lazy.dataPath(testFile))
	}

	os.Setenv(xdg.DataHomeEnvVar, "/tmp")

	expected = filepath.Join("/tmp", appName, testFile)

	if lazy.dataPath(testFile) != expected {
		t.Errorf("expected '%s', got '%s'", expected, lazy.dataPath(testFile))
	}
}

func TestConfigPath(t *testing.T) {
	os.Unsetenv(xdg.ConfigHomeEnvVar)

	expected := filepath.Join(homedir.HomeDir(), "Library", "Preferences", appName, testFile)

	if lazy.configPath(testFile) != expected {
		t.Errorf("expected '%s', got '%s'", expected, lazy.configPath(testFile))
	}

	os.Setenv(xdg.ConfigHomeEnvVar, "/tmp")

	expected = filepath.Join("/tmp", appName, testFile)

	if lazy.configPath(testFile) != expected {
		t.Errorf("expected '%s', got '%s'", expected, lazy.configPath(testFile))
	}
}

func TestCachePath(t *testing.T) {
	os.Unsetenv(xdg.CacheHomeEnvVar)

	expected := filepath.Join(homedir.HomeDir(), "Library", "Caches", appName, testFile)

	if lazy.cachePath(testFile) != expected {
		t.Errorf("expected '%s', got '%s'", expected, lazy.cachePath(testFile))
	}

	os.Setenv(xdg.CacheHomeEnvVar, "/tmp")

	expected = filepath.Join("/tmp", appName, testFile)

	if lazy.cachePath(testFile) != expected {
		t.Errorf("expected '%s', got '%s'", expected, lazy.cachePath(testFile))
	}
}<|MERGE_RESOLUTION|>--- conflicted
+++ resolved
@@ -20,11 +20,6 @@
 	"path/filepath"
 	"testing"
 
-<<<<<<< HEAD
-	"helm.sh/helm/pkg/helmpath/xdg"
-
-=======
->>>>>>> ca4cef7e
 	"k8s.io/client-go/util/homedir"
 
 	"helm.sh/helm/pkg/helmpath/xdg"

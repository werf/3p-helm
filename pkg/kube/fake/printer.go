/*
Copyright The Helm Authors.

Licensed under the Apache License, Version 2.0 (the "License");
you may not use this file except in compliance with the License.
You may obtain a copy of the License at

    http://www.apache.org/licenses/LICENSE-2.0

Unless required by applicable law or agreed to in writing, software
distributed under the License is distributed on an "AS IS" BASIS,
WITHOUT WARRANTIES OR CONDITIONS OF ANY KIND, either express or implied.
See the License for the specific language governing permissions and
limitations under the License.
*/

package fake

import (
	"io"
	"strings"
	"time"

	"k8s.io/cli-runtime/pkg/resource"

	"helm.sh/helm/pkg/kube"
)

// PrintingKubeClient implements KubeClient, but simply prints the reader to
// the given output.
type PrintingKubeClient struct {
	Out io.Writer
}

// Create prints the values of what would be created with a real KubeClient.
func (p *PrintingKubeClient) Create(resources kube.ResourceList) (*kube.Result, error) {
	_, err := io.Copy(p.Out, bufferize(resources))
	if err != nil {
		return nil, err
	}
	return &kube.Result{Created: resources}, nil
}

func (p *PrintingKubeClient) Wait(resources kube.ResourceList, _ time.Duration) error {
	_, err := io.Copy(p.Out, bufferize(resources))
	return err
}

// Delete implements KubeClient delete.
//
// It only prints out the content to be deleted.
func (p *PrintingKubeClient) Delete(resources kube.ResourceList) (*kube.Result, []error) {
	_, err := io.Copy(p.Out, bufferize(resources))
	if err != nil {
		return nil, []error{err}
	}
	return &kube.Result{Deleted: resources}, nil
}

// WatchUntilReady implements KubeClient WatchUntilReady.
func (p *PrintingKubeClient) WatchUntilReady(resources kube.ResourceList, _ time.Duration) error {
	_, err := io.Copy(p.Out, bufferize(resources))
	return err
}

// Update implements KubeClient Update.
func (p *PrintingKubeClient) Update(_, modified kube.ResourceList, _ bool) (*kube.Result, error) {
	_, err := io.Copy(p.Out, bufferize(modified))
	if err != nil {
		return nil, err
	}
	// TODO: This doesn't completely mock out have some that get created,
	// updated, and deleted. I don't think these are used in any unit tests, but
	// we may want to refactor a way to handle future tests
	return &kube.Result{Updated: modified}, nil
}

// Build implements KubeClient Build.
func (p *PrintingKubeClient) Build(_ io.Reader) (kube.ResourceList, error) {
	return []*resource.Info{}, nil
}

<<<<<<< HEAD
func (p *PrintingKubeClient) BuildUnstructured(_ io.Reader) (kube.Result, error) {
	return p.Build(nil)
=======
// WaitAndGetCompletedPodPhase implements KubeClient WaitAndGetCompletedPodPhase.
func (p *PrintingKubeClient) WaitAndGetCompletedPodPhase(_ string, _ time.Duration) (v1.PodPhase, error) {
	return v1.PodSucceeded, nil
}

func bufferize(resources kube.ResourceList) io.Reader {
	var builder strings.Builder
	for _, info := range resources {
		builder.WriteString(info.String() + "\n")
	}
	return strings.NewReader(builder.String())
>>>>>>> b1533f8b
}<|MERGE_RESOLUTION|>--- conflicted
+++ resolved
@@ -21,6 +21,7 @@
 	"strings"
 	"time"
 
+	v1 "k8s.io/api/core/v1"
 	"k8s.io/cli-runtime/pkg/resource"
 
 	"helm.sh/helm/pkg/kube"
@@ -80,10 +81,6 @@
 	return []*resource.Info{}, nil
 }
 
-<<<<<<< HEAD
-func (p *PrintingKubeClient) BuildUnstructured(_ io.Reader) (kube.Result, error) {
-	return p.Build(nil)
-=======
 // WaitAndGetCompletedPodPhase implements KubeClient WaitAndGetCompletedPodPhase.
 func (p *PrintingKubeClient) WaitAndGetCompletedPodPhase(_ string, _ time.Duration) (v1.PodPhase, error) {
 	return v1.PodSucceeded, nil
@@ -95,5 +92,4 @@
 		builder.WriteString(info.String() + "\n")
 	}
 	return strings.NewReader(builder.String())
->>>>>>> b1533f8b
 }